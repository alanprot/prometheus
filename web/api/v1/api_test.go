// Copyright 2016 The Prometheus Authors
// Licensed under the Apache License, Version 2.0 (the "License");
// you may not use this file except in compliance with the License.
// You may obtain a copy of the License at
//
//     http://www.apache.org/licenses/LICENSE-2.0
//
// Unless required by applicable law or agreed to in writing, software
// distributed under the License is distributed on an "AS IS" BASIS,
// WITHOUT WARRANTIES OR CONDITIONS OF ANY KIND, either express or implied.
// See the License for the specific language governing permissions and
// limitations under the License.

package v1

import (
	"encoding/json"
	"errors"
	"fmt"
	"io/ioutil"
	"net/http"
	"net/http/httptest"
	"net/url"
	"reflect"
	"testing"
	"time"

	"github.com/prometheus/common/model"
	"github.com/prometheus/common/route"
	"golang.org/x/net/context"

	"github.com/prometheus/prometheus/pkg/labels"
	"github.com/prometheus/prometheus/pkg/timestamp"
	"github.com/prometheus/prometheus/promql"
	"github.com/prometheus/prometheus/retrieval"
)

type targetRetrieverFunc func() []*retrieval.Target

func (f targetRetrieverFunc) Targets() []*retrieval.Target {
	return f()
}

type alertmanagerRetrieverFunc func() []*url.URL

func (f alertmanagerRetrieverFunc) Alertmanagers() []*url.URL {
	return f()
}

func TestEndpoints(t *testing.T) {
	suite, err := promql.NewTest(t, `
		load 1m
			test_metric1{foo="bar"} 0+100x100
			test_metric1{foo="boo"} 1+0x100
			test_metric2{foo="boo"} 1+0x100
	`)
	if err != nil {
		t.Fatal(err)
	}
	defer suite.Close()

	if err := suite.Run(); err != nil {
		t.Fatal(err)
	}

	now := time.Now()

	tr := targetRetrieverFunc(func() []*retrieval.Target {
		return []*retrieval.Target{
			retrieval.NewTarget(
				labels.FromMap(map[string]string{
					model.SchemeLabel:      "http",
					model.AddressLabel:     "example.com:8080",
					model.MetricsPathLabel: "/metrics",
				}),
				nil,
				url.Values{},
			),
		}
	})

	ar := alertmanagerRetrieverFunc(func() []*url.URL {
		return []*url.URL{{
			Scheme: "http",
			Host:   "alertmanager.example.com:8080",
			Path:   "/api/v1/alerts",
		}}
	})

	api := &API{
		Storage:               suite.Storage(),
		QueryEngine:           suite.QueryEngine(),
		targetRetriever:       tr,
		alertmanagerRetriever: ar,
		now: func() time.Time { return now },
	}

	start := time.Unix(0, 0)

	var tests = []struct {
		endpoint apiFunc
		params   map[string]string
		query    url.Values
		response interface{}
		errType  errorType
	}{
		{
			endpoint: api.query,
			query: url.Values{
				"query": []string{"2"},
				"time":  []string{"123.4"},
			},
			response: &queryData{
				ResultType: promql.ValueTypeScalar,
				Result: promql.Scalar{
					V: 2,
					T: timestamp.FromTime(start.Add(123*time.Second + 400*time.Millisecond)),
				},
			},
		},
		{
			endpoint: api.query,
			query: url.Values{
				"query": []string{"0.333"},
				"time":  []string{"1970-01-01T00:02:03Z"},
			},
			response: &queryData{
				ResultType: promql.ValueTypeScalar,
				Result: promql.Scalar{
					V: 0.333,
					T: timestamp.FromTime(start.Add(123 * time.Second)),
				},
			},
		},
		{
			endpoint: api.query,
			query: url.Values{
				"query": []string{"0.333"},
				"time":  []string{"1970-01-01T01:02:03+01:00"},
			},
			response: &queryData{
				ResultType: promql.ValueTypeScalar,
				Result: promql.Scalar{
					V: 0.333,
					T: timestamp.FromTime(start.Add(123 * time.Second)),
				},
			},
		},
		{
			endpoint: api.query,
			query: url.Values{
				"query": []string{"0.333"},
			},
			response: &queryData{
				ResultType: promql.ValueTypeScalar,
				Result: promql.Scalar{
					V: 0.333,
					T: timestamp.FromTime(now),
				},
			},
		},
		{
			endpoint: api.queryRange,
			query: url.Values{
				"query": []string{"time()"},
				"start": []string{"0"},
				"end":   []string{"2"},
				"step":  []string{"1"},
			},
			response: &queryData{
				ResultType: promql.ValueTypeMatrix,
				Result: promql.Matrix{
					promql.Series{
						Points: []promql.Point{
							{V: 0, T: timestamp.FromTime(start)},
							{V: 1, T: timestamp.FromTime(start.Add(1 * time.Second))},
							{V: 2, T: timestamp.FromTime(start.Add(2 * time.Second))},
						},
						Metric: nil,
					},
				},
			},
		},
		// Missing query params in range queries.
		{
			endpoint: api.queryRange,
			query: url.Values{
				"query": []string{"time()"},
				"end":   []string{"2"},
				"step":  []string{"1"},
			},
			errType: errorBadData,
		},
		{
			endpoint: api.queryRange,
			query: url.Values{
				"query": []string{"time()"},
				"start": []string{"0"},
				"step":  []string{"1"},
			},
			errType: errorBadData,
		},
		{
			endpoint: api.queryRange,
			query: url.Values{
				"query": []string{"time()"},
				"start": []string{"0"},
				"end":   []string{"2"},
			},
			errType: errorBadData,
		},
		// Bad query expression.
		{
			endpoint: api.query,
			query: url.Values{
				"query": []string{"invalid][query"},
				"time":  []string{"1970-01-01T01:02:03+01:00"},
			},
			errType: errorBadData,
		},
		{
			endpoint: api.queryRange,
			query: url.Values{
				"query": []string{"invalid][query"},
				"start": []string{"0"},
				"end":   []string{"100"},
				"step":  []string{"1"},
			},
			errType: errorBadData,
		},
		// Invalid step.
		{
			endpoint: api.queryRange,
			query: url.Values{
				"query": []string{"time()"},
				"start": []string{"1"},
				"end":   []string{"2"},
				"step":  []string{"0"},
			},
			errType: errorBadData,
		},
		// Start after end.
		{
			endpoint: api.queryRange,
			query: url.Values{
				"query": []string{"time()"},
				"start": []string{"2"},
				"end":   []string{"1"},
				"step":  []string{"1"},
			},
			errType: errorBadData,
		},
		// Start overflows int64 internally.
		{
			endpoint: api.queryRange,
			query: url.Values{
				"query": []string{"time()"},
				"start": []string{"148966367200.372"},
				"end":   []string{"1489667272.372"},
				"step":  []string{"1"},
			},
			errType: errorBadData,
		},
		{
			endpoint: api.labelValues,
			params: map[string]string{
				"name": "__name__",
			},
			response: []string{
				"test_metric1",
				"test_metric2",
			},
		},
		{
			endpoint: api.labelValues,
			params: map[string]string{
				"name": "foo",
			},
			response: []string{
				"bar",
				"boo",
			},
		},
		// Bad name parameter.
		{
			endpoint: api.labelValues,
			params: map[string]string{
				"name": "not!!!allowed",
			},
			errType: errorBadData,
		},
		{
			endpoint: api.series,
			query: url.Values{
				"match[]": []string{`test_metric2`},
			},
			response: []labels.Labels{
				labels.FromStrings("__name__", "test_metric2", "foo", "boo"),
			},
		},
		{
			endpoint: api.series,
			query: url.Values{
				"match[]": []string{`test_metric1{foo=~".+o"}`},
			},
			response: []labels.Labels{
				labels.FromStrings("__name__", "test_metric1", "foo", "boo"),
			},
		},
		{
			endpoint: api.series,
			query: url.Values{
				"match[]": []string{`test_metric1{foo=~".+o$"}`, `test_metric1{foo=~".+o"}`},
			},
			response: []labels.Labels{
				labels.FromStrings("__name__", "test_metric1", "foo", "boo"),
			},
		},
		{
			endpoint: api.series,
			query: url.Values{
				"match[]": []string{`test_metric1{foo=~".+o"}`, `none`},
			},
			response: []labels.Labels{
				labels.FromStrings("__name__", "test_metric1", "foo", "boo"),
			},
		},
		// Start and end before series starts.
		{
			endpoint: api.series,
			query: url.Values{
				"match[]": []string{`test_metric2`},
				"start":   []string{"-2"},
				"end":     []string{"-1"},
			},
			response: []labels.Labels{},
		},
		// Start and end after series ends.
		{
			endpoint: api.series,
			query: url.Values{
				"match[]": []string{`test_metric2`},
				"start":   []string{"100000"},
				"end":     []string{"100001"},
			},
			response: []labels.Labels{},
		},
		// Start before series starts, end after series ends.
		{
			endpoint: api.series,
			query: url.Values{
				"match[]": []string{`test_metric2`},
				"start":   []string{"-1"},
				"end":     []string{"100000"},
			},
			response: []labels.Labels{
				labels.FromStrings("__name__", "test_metric2", "foo", "boo"),
			},
		},
		// Start and end within series.
		{
			endpoint: api.series,
			query: url.Values{
				"match[]": []string{`test_metric2`},
				"start":   []string{"1"},
				"end":     []string{"100"},
			},
			response: []labels.Labels{
				labels.FromStrings("__name__", "test_metric2", "foo", "boo"),
			},
		},
		// Start within series, end after.
		{
			endpoint: api.series,
			query: url.Values{
				"match[]": []string{`test_metric2`},
				"start":   []string{"1"},
				"end":     []string{"100000"},
			},
			response: []labels.Labels{
				labels.FromStrings("__name__", "test_metric2", "foo", "boo"),
			},
		},
		// Start before series, end within series.
		{
			endpoint: api.series,
			query: url.Values{
				"match[]": []string{`test_metric2`},
				"start":   []string{"-1"},
				"end":     []string{"1"},
			},
			response: []labels.Labels{
				labels.FromStrings("__name__", "test_metric2", "foo", "boo"),
			},
		},
		// Missing match[] query params in series requests.
		{
			endpoint: api.series,
			errType:  errorBadData,
		},
		{
			endpoint: api.dropSeries,
			errType:  errorBadData,
		},
		// The following tests delete time series from the test storage. They
		// must remain at the end and are fixed in their order.
<<<<<<< HEAD
		// {
		// 	endpoint: api.dropSeries,
		// 	query: url.Values{
		// 		"match[]": []string{`test_metric1{foo=~".+o"}`},
		// 	},
		// 	response: struct {
		// 		NumDeleted int `json:"numDeleted"`
		// 	}{1},
		// },
		// {
		// 	endpoint: api.series,
		// 	query: url.Values{
		// 		"match[]": []string{`test_metric1`},
		// 	},
		// 	response: []model.Metric{
		// 		{
		// 			"__name__": "test_metric1",
		// 			"foo":      "bar",
		// 		},
		// 	},
		// }, {
		// 	endpoint: api.dropSeries,
		// 	query: url.Values{
		// 		"match[]": []string{`{__name__=~".+"}`},
		// 	},
		// 	response: struct {
		// 		NumDeleted int `json:"numDeleted"`
		// 	}{2},
		// }, {
		// 	endpoint: api.targets,
		// 	response: []*Target{
		// 		&Target{
		// 			DiscoveredLabels: nil,
		// 			Labels:           nil,
		// 			ScrapeUrl:        "http://example.com:8080/metrics",
		// 			Health:           "unknown",
		// 		},
		// 	},
		// },
=======
		{
			endpoint: api.dropSeries,
			query: url.Values{
				"match[]": []string{`test_metric1{foo=~".+o"}`},
			},
			response: struct {
				NumDeleted int `json:"numDeleted"`
			}{1},
		},
		{
			endpoint: api.series,
			query: url.Values{
				"match[]": []string{`test_metric1`},
			},
			response: []model.Metric{
				{
					"__name__": "test_metric1",
					"foo":      "bar",
				},
			},
		}, {
			endpoint: api.dropSeries,
			query: url.Values{
				"match[]": []string{`{__name__=~".+"}`},
			},
			response: struct {
				NumDeleted int `json:"numDeleted"`
			}{2},
		}, {
			endpoint: api.targets,
			response: &TargetDiscovery{
				ActiveTargets: []*Target{
					{
						DiscoveredLabels: model.LabelSet{},
						Labels:           model.LabelSet{},
						ScrapeURL:        "http://example.com:8080/metrics",
						Health:           "unknown",
					},
				},
			},
		}, {
			endpoint: api.alertmanagers,
			response: &AlertmanagerDiscovery{
				ActiveAlertmanagers: []*AlertmanagerTarget{
					{
						URL: "http://alertmanager.example.com:8080/api/v1/alerts",
					},
				},
			},
		},
>>>>>>> fe11c593
	}

	for _, test := range tests {
		// Build a context with the correct request params.
		ctx := context.Background()
		for p, v := range test.params {
			ctx = route.WithParam(ctx, p, v)
		}
		api.context = func(r *http.Request) context.Context {
			return ctx
		}
		t.Logf("run query %q", test.query.Encode())

		req, err := http.NewRequest("ANY", fmt.Sprintf("http://example.com?%s", test.query.Encode()), nil)
		if err != nil {
			t.Fatal(err)
		}
		resp, apiErr := test.endpoint(req)
		if apiErr != nil {
			if test.errType == errorNone {
				t.Fatalf("Unexpected error: %s", apiErr)
			}
			if test.errType != apiErr.typ {
				t.Fatalf("Expected error of type %q but got type %q", test.errType, apiErr.typ)
			}
			continue
		}
		if apiErr == nil && test.errType != errorNone {
			t.Fatalf("Expected error of type %q but got none", test.errType)
		}
		if !reflect.DeepEqual(resp, test.response) {
			t.Fatalf("Response does not match, expected:\n%+v\ngot:\n%+v", test.response, resp)
		}
	}
}

func TestRespondSuccess(t *testing.T) {
	s := httptest.NewServer(http.HandlerFunc(func(w http.ResponseWriter, r *http.Request) {
		respond(w, "test")
	}))
	defer s.Close()

	resp, err := http.Get(s.URL)
	if err != nil {
		t.Fatalf("Error on test request: %s", err)
	}
	body, err := ioutil.ReadAll(resp.Body)
	defer resp.Body.Close()
	if err != nil {
		t.Fatalf("Error reading response body: %s", err)
	}

	if resp.StatusCode != 200 {
		t.Fatalf("Return code %d expected in success response but got %d", 200, resp.StatusCode)
	}
	if h := resp.Header.Get("Content-Type"); h != "application/json" {
		t.Fatalf("Expected Content-Type %q but got %q", "application/json", h)
	}

	var res response
	if err = json.Unmarshal([]byte(body), &res); err != nil {
		t.Fatalf("Error unmarshaling JSON body: %s", err)
	}

	exp := &response{
		Status: statusSuccess,
		Data:   "test",
	}
	if !reflect.DeepEqual(&res, exp) {
		t.Fatalf("Expected response \n%v\n but got \n%v\n", res, exp)
	}
}

func TestRespondError(t *testing.T) {
	s := httptest.NewServer(http.HandlerFunc(func(w http.ResponseWriter, r *http.Request) {
		respondError(w, &apiError{errorTimeout, errors.New("message")}, "test")
	}))
	defer s.Close()

	resp, err := http.Get(s.URL)
	if err != nil {
		t.Fatalf("Error on test request: %s", err)
	}
	body, err := ioutil.ReadAll(resp.Body)
	defer resp.Body.Close()
	if err != nil {
		t.Fatalf("Error reading response body: %s", err)
	}

	if want, have := http.StatusServiceUnavailable, resp.StatusCode; want != have {
		t.Fatalf("Return code %d expected in error response but got %d", want, have)
	}
	if h := resp.Header.Get("Content-Type"); h != "application/json" {
		t.Fatalf("Expected Content-Type %q but got %q", "application/json", h)
	}

	var res response
	if err = json.Unmarshal([]byte(body), &res); err != nil {
		t.Fatalf("Error unmarshaling JSON body: %s", err)
	}

	exp := &response{
		Status:    statusError,
		Data:      "test",
		ErrorType: errorTimeout,
		Error:     "message",
	}
	if !reflect.DeepEqual(&res, exp) {
		t.Fatalf("Expected response \n%v\n but got \n%v\n", res, exp)
	}
}

func TestParseTime(t *testing.T) {
	ts, err := time.Parse(time.RFC3339Nano, "2015-06-03T13:21:58.555Z")
	if err != nil {
		panic(err)
	}

	var tests = []struct {
		input  string
		fail   bool
		result time.Time
	}{
		{
			input: "",
			fail:  true,
		}, {
			input: "abc",
			fail:  true,
		}, {
			input: "30s",
			fail:  true,
		}, {
			input:  "123",
			result: time.Unix(123, 0),
		}, {
			input:  "123.123",
			result: time.Unix(123, 123000000),
		}, {
			input:  "2015-06-03T13:21:58.555Z",
			result: ts,
		}, {
			input:  "2015-06-03T14:21:58.555+01:00",
			result: ts,
		},
	}

	for _, test := range tests {
		ts, err := parseTime(test.input)
		if err != nil && !test.fail {
			t.Errorf("Unexpected error for %q: %s", test.input, err)
			continue
		}
		if err == nil && test.fail {
			t.Errorf("Expected error for %q but got none", test.input)
			continue
		}
		if !test.fail && !ts.Equal(test.result) {
			t.Errorf("Expected time %v for input %q but got %v", test.result, test.input, ts)
		}
	}
}

func TestParseDuration(t *testing.T) {
	var tests = []struct {
		input  string
		fail   bool
		result time.Duration
	}{
		{
			input: "",
			fail:  true,
		}, {
			input: "abc",
			fail:  true,
		}, {
			input: "2015-06-03T13:21:58.555Z",
			fail:  true,
		}, {
			// Internal int64 overflow.
			input: "-148966367200.372",
			fail:  true,
		}, {
			// Internal int64 overflow.
			input: "148966367200.372",
			fail:  true,
		}, {
			input:  "123",
			result: 123 * time.Second,
		}, {
			input:  "123.333",
			result: 123*time.Second + 333*time.Millisecond,
		}, {
			input:  "15s",
			result: 15 * time.Second,
		}, {
			input:  "5m",
			result: 5 * time.Minute,
		},
	}

	for _, test := range tests {
		d, err := parseDuration(test.input)
		if err != nil && !test.fail {
			t.Errorf("Unexpected error for %q: %s", test.input, err)
			continue
		}
		if err == nil && test.fail {
			t.Errorf("Expected error for %q but got none", test.input)
			continue
		}
		if !test.fail && d != test.result {
			t.Errorf("Expected duration %v for input %q but got %v", test.result, test.input, d)
		}
	}
}

func TestOptionsMethod(t *testing.T) {
	r := route.New(nil)
	api := &API{}
	api.Register(r)

	s := httptest.NewServer(r)
	defer s.Close()

	req, err := http.NewRequest("OPTIONS", s.URL+"/any_path", nil)
	if err != nil {
		t.Fatalf("Error creating OPTIONS request: %s", err)
	}
	client := &http.Client{}
	resp, err := client.Do(req)
	if err != nil {
		t.Fatalf("Error executing OPTIONS request: %s", err)
	}

	if resp.StatusCode != http.StatusNoContent {
		t.Fatalf("Expected status %d, got %d", http.StatusNoContent, resp.StatusCode)
	}

	for h, v := range corsHeaders {
		if resp.Header.Get(h) != v {
			t.Fatalf("Expected %q for header %q, got %q", v, h, resp.Header.Get(h))
		}
	}
}<|MERGE_RESOLUTION|>--- conflicted
+++ resolved
@@ -404,7 +404,6 @@
 		},
 		// The following tests delete time series from the test storage. They
 		// must remain at the end and are fixed in their order.
-<<<<<<< HEAD
 		// {
 		// 	endpoint: api.dropSeries,
 		// 	query: url.Values{
@@ -435,57 +434,18 @@
 		// 	}{2},
 		// }, {
 		// 	endpoint: api.targets,
-		// 	response: []*Target{
-		// 		&Target{
-		// 			DiscoveredLabels: nil,
-		// 			Labels:           nil,
-		// 			ScrapeUrl:        "http://example.com:8080/metrics",
-		// 			Health:           "unknown",
+		// 	response: &TargetDiscovery{
+		// 		ActiveTargets: []*Target{
+		// 			{
+		// 				DiscoveredLabels: model.LabelSet{},
+		// 				Labels:           model.LabelSet{},
+		// 				ScrapeURL:        "http://example.com:8080/metrics",
+		// 				Health:           "unknown",
+		// 			},
 		// 		},
 		// 	},
 		// },
-=======
-		{
-			endpoint: api.dropSeries,
-			query: url.Values{
-				"match[]": []string{`test_metric1{foo=~".+o"}`},
-			},
-			response: struct {
-				NumDeleted int `json:"numDeleted"`
-			}{1},
-		},
-		{
-			endpoint: api.series,
-			query: url.Values{
-				"match[]": []string{`test_metric1`},
-			},
-			response: []model.Metric{
-				{
-					"__name__": "test_metric1",
-					"foo":      "bar",
-				},
-			},
-		}, {
-			endpoint: api.dropSeries,
-			query: url.Values{
-				"match[]": []string{`{__name__=~".+"}`},
-			},
-			response: struct {
-				NumDeleted int `json:"numDeleted"`
-			}{2},
-		}, {
-			endpoint: api.targets,
-			response: &TargetDiscovery{
-				ActiveTargets: []*Target{
-					{
-						DiscoveredLabels: model.LabelSet{},
-						Labels:           model.LabelSet{},
-						ScrapeURL:        "http://example.com:8080/metrics",
-						Health:           "unknown",
-					},
-				},
-			},
-		}, {
+		{
 			endpoint: api.alertmanagers,
 			response: &AlertmanagerDiscovery{
 				ActiveAlertmanagers: []*AlertmanagerTarget{
@@ -495,7 +455,6 @@
 				},
 			},
 		},
->>>>>>> fe11c593
 	}
 
 	for _, test := range tests {
