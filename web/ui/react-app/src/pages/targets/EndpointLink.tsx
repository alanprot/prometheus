--- conflicted
+++ resolved
@@ -10,12 +10,8 @@
   let url: URL;
   try {
     url = new URL(endpoint);
-<<<<<<< HEAD
-  } catch (e: any) {
-=======
   } catch (err: unknown) {
     const error = err as Error;
->>>>>>> 218ea2eb
     return (
       <Alert color="danger">
         <strong>Error:</strong> {error.message}
