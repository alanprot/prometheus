// Copyright 2015 The Prometheus Authors
// Licensed under the Apache License, Version 2.0 (the "License");
// you may not use this file except in compliance with the License.
// You may obtain a copy of the License at
//
// http://www.apache.org/licenses/LICENSE-2.0
//
// Unless required by applicable law or agreed to in writing, software
// distributed under the License is distributed on an "AS IS" BASIS,
// WITHOUT WARRANTIES OR CONDITIONS OF ANY KIND, either express or implied.
// See the License for the specific language governing permissions and
// limitations under the License.

package promqltest

import (
	"context"
	"embed"
	"errors"
	"fmt"
	"io/fs"
	"math"
	"sort"
	"strconv"
	"strings"
	"testing"
	"time"

	"github.com/grafana/regexp"
	"github.com/prometheus/common/model"
	"github.com/stretchr/testify/require"

	"github.com/prometheus/prometheus/model/exemplar"
	"github.com/prometheus/prometheus/model/histogram"
	"github.com/prometheus/prometheus/model/labels"
	"github.com/prometheus/prometheus/model/timestamp"
	"github.com/prometheus/prometheus/promql"
	"github.com/prometheus/prometheus/promql/parser"
	"github.com/prometheus/prometheus/promql/parser/posrange"
	"github.com/prometheus/prometheus/storage"
	"github.com/prometheus/prometheus/util/almost"
	"github.com/prometheus/prometheus/util/convertnhcb"
	"github.com/prometheus/prometheus/util/teststorage"
	"github.com/prometheus/prometheus/util/testutil"
)

var (
	patSpace       = regexp.MustCompile("[\t ]+")
	patLoad        = regexp.MustCompile(`^load(?:_(with_nhcb))?\s+(.+?)$`)
	patEvalInstant = regexp.MustCompile(`^eval(?:_(fail|warn|ordered|info))?\s+instant\s+(?:at\s+(.+?))?\s+(.+)$`)
	patEvalRange   = regexp.MustCompile(`^eval(?:_(fail|warn|info))?\s+range\s+from\s+(.+)\s+to\s+(.+)\s+step\s+(.+?)\s+(.+)$`)
)

const (
	defaultEpsilon            = 0.000001 // Relative error allowed for sample values.
	DefaultMaxSamplesPerQuery = 10000
)

type TBRun interface {
	testing.TB
	Run(string, func(*testing.T)) bool
}

var testStartTime = time.Unix(0, 0).UTC()

// LoadedStorage returns storage with generated data using the provided load statements.
// Non-load statements will cause test errors.
func LoadedStorage(t testutil.T, input string) *teststorage.TestStorage {
	test, err := newTest(t, input)
	require.NoError(t, err)

	for _, cmd := range test.cmds {
		switch cmd.(type) {
		case *loadCmd:
			require.NoError(t, test.exec(cmd, nil))
		default:
			t.Errorf("only 'load' commands accepted, got '%s'", cmd)
		}
	}
	return test.storage
}

// NewTestEngine creates a promql.Engine with enablePerStepStats, lookbackDelta and maxSamples, and returns it.
func NewTestEngine(tb testing.TB, enablePerStepStats bool, lookbackDelta time.Duration, maxSamples int) *promql.Engine {
	return NewTestEngineWithOpts(tb, promql.EngineOpts{
		Logger:                   nil,
		Reg:                      nil,
		MaxSamples:               maxSamples,
		Timeout:                  100 * time.Second,
		NoStepSubqueryIntervalFn: func(int64) int64 { return durationMilliseconds(1 * time.Minute) },
		EnableAtModifier:         true,
		EnableNegativeOffset:     true,
		EnablePerStepStats:       enablePerStepStats,
		LookbackDelta:            lookbackDelta,
		EnableDelayedNameRemoval: true,
	})
}

// NewTestEngineWithOpts creates a promql.Engine with opts and returns it.
func NewTestEngineWithOpts(tb testing.TB, opts promql.EngineOpts) *promql.Engine {
	tb.Helper()
	ng := promql.NewEngine(opts)
	tb.Cleanup(func() {
		require.NoError(tb, ng.Close())
	})
	return ng
}

// RunBuiltinTests runs an acceptance test suite against the provided engine.
func RunBuiltinTests(t TBRun, engine promql.QueryEngine) {
	t.Cleanup(func() { parser.EnableExperimentalFunctions = false })
	parser.EnableExperimentalFunctions = true

	files, err := fs.Glob(testsFs, "*/*.test")
	require.NoError(t, err)

	for _, fn := range files {
		t.Run(fn, func(t *testing.T) {
			content, err := fs.ReadFile(testsFs, fn)
			require.NoError(t, err)
			RunTest(t, string(content), engine)
		})
	}
}

// RunTest parses and runs the test against the provided engine.
func RunTest(t testutil.T, input string, engine promql.QueryEngine) {
	require.NoError(t, runTest(t, input, engine))
}

func runTest(t testutil.T, input string, engine promql.QueryEngine) error {
	test, err := newTest(t, input)

	// Why do this before checking err? newTest() can create the test storage and then return an error,
	// and we want to make sure to clean that up to avoid leaking goroutines.
	defer func() {
		if test == nil {
			return
		}
		if test.storage != nil {
			test.storage.Close()
		}
		if test.cancelCtx != nil {
			test.cancelCtx()
		}
	}()

	if err != nil {
		return err
	}

	for _, cmd := range test.cmds {
		if err := test.exec(cmd, engine); err != nil {
			// TODO(fabxc): aggregate command errors, yield diffs for result
			// comparison errors.
			return err
		}
	}

	return nil
}

// test is a sequence of read and write commands that are run
// against a test storage.
type test struct {
	testutil.T

	cmds []testCommand

	storage *teststorage.TestStorage

	context   context.Context
	cancelCtx context.CancelFunc
}

// newTest returns an initialized empty Test.
func newTest(t testutil.T, input string) (*test, error) {
	test := &test{
		T:    t,
		cmds: []testCommand{},
	}
	err := test.parse(input)
	test.clear()

	return test, err
}

//go:embed testdata
var testsFs embed.FS

func raise(line int, format string, v ...interface{}) error {
	return &parser.ParseErr{
		LineOffset: line,
		Err:        fmt.Errorf(format, v...),
	}
}

func parseLoad(lines []string, i int) (int, *loadCmd, error) {
	if !patLoad.MatchString(lines[i]) {
		return i, nil, raise(i, "invalid load command. (load[_with_nhcb] <step:duration>)")
	}
	parts := patLoad.FindStringSubmatch(lines[i])
	var (
		withNHCB = parts[1] == "with_nhcb"
		step     = parts[2]
	)
	gap, err := model.ParseDuration(step)
	if err != nil {
		return i, nil, raise(i, "invalid step definition %q: %s", step, err)
	}
	cmd := newLoadCmd(time.Duration(gap), withNHCB)
	for i+1 < len(lines) {
		i++
		defLine := lines[i]
		if len(defLine) == 0 {
			i--
			break
		}
		metric, vals, err := parseSeries(defLine, i)
		if err != nil {
			return i, nil, err
		}
		cmd.set(metric, vals...)
	}
	return i, cmd, nil
}

func parseSeries(defLine string, line int) (labels.Labels, []parser.SequenceValue, error) {
	metric, vals, err := parser.ParseSeriesDesc(defLine)
	if err != nil {
		parser.EnrichParseError(err, func(parseErr *parser.ParseErr) {
			parseErr.LineOffset = line
		})
		return labels.Labels{}, nil, err
	}
	return metric, vals, nil
}

func (t *test) parseEval(lines []string, i int) (int, *evalCmd, error) {
	instantParts := patEvalInstant.FindStringSubmatch(lines[i])
	rangeParts := patEvalRange.FindStringSubmatch(lines[i])

	if instantParts == nil && rangeParts == nil {
		return i, nil, raise(i, "invalid evaluation command. Must be either 'eval[_fail|_warn|_ordered] instant [at <offset:duration>] <query>' or 'eval[_fail|_warn] range from <from> to <to> step <step> <query>'")
	}

	isInstant := instantParts != nil

	var mod string
	var expr string

	if isInstant {
		mod = instantParts[1]
		expr = instantParts[3]
	} else {
		mod = rangeParts[1]
		expr = rangeParts[5]
	}

	_, err := parser.ParseExpr(expr)
	if err != nil {
		parser.EnrichParseError(err, func(parseErr *parser.ParseErr) {
			parseErr.LineOffset = i
			posOffset := posrange.Pos(strings.Index(lines[i], expr))
			parseErr.PositionRange.Start += posOffset
			parseErr.PositionRange.End += posOffset
			parseErr.Query = lines[i]
		})
		return i, nil, err
	}

	formatErr := func(format string, args ...any) error {
		combinedArgs := []any{expr, i + 1}

		combinedArgs = append(combinedArgs, args...)
		return fmt.Errorf("error in eval %s (line %v): "+format, combinedArgs...)
	}

	var cmd *evalCmd

	if isInstant {
		at := instantParts[2]
		offset, err := model.ParseDuration(at)
		if err != nil {
			return i, nil, formatErr("invalid timestamp definition %q: %s", at, err)
		}
		ts := testStartTime.Add(time.Duration(offset))
		cmd = newInstantEvalCmd(expr, ts, i+1)
	} else {
		from := rangeParts[2]
		to := rangeParts[3]
		step := rangeParts[4]

		parsedFrom, err := model.ParseDuration(from)
		if err != nil {
			return i, nil, formatErr("invalid start timestamp definition %q: %s", from, err)
		}

		parsedTo, err := model.ParseDuration(to)
		if err != nil {
			return i, nil, formatErr("invalid end timestamp definition %q: %s", to, err)
		}

		if parsedTo < parsedFrom {
			return i, nil, formatErr("invalid test definition, end timestamp (%s) is before start timestamp (%s)", to, from)
		}

		parsedStep, err := model.ParseDuration(step)
		if err != nil {
			return i, nil, formatErr("invalid step definition %q: %s", step, err)
		}

		cmd = newRangeEvalCmd(expr, testStartTime.Add(time.Duration(parsedFrom)), testStartTime.Add(time.Duration(parsedTo)), time.Duration(parsedStep), i+1)
	}

	switch mod {
	case "ordered":
		// Ordered results are not supported for range queries, but the regex for range query commands does not allow
		// asserting an ordered result, so we don't need to do any error checking here.
		cmd.ordered = true
	case "fail":
		cmd.fail = true
	case "warn":
		cmd.warn = true
	case "info":
		cmd.info = true
	}

	for j := 1; i+1 < len(lines); j++ {
		i++
		defLine := lines[i]
		if len(defLine) == 0 {
			i--
			break
		}

		if cmd.fail && strings.HasPrefix(defLine, "expected_fail_message") {
			cmd.expectedFailMessage = strings.TrimSpace(strings.TrimPrefix(defLine, "expected_fail_message"))
			break
		}

		if cmd.fail && strings.HasPrefix(defLine, "expected_fail_regexp") {
			pattern := strings.TrimSpace(strings.TrimPrefix(defLine, "expected_fail_regexp"))
			cmd.expectedFailRegexp, err = regexp.Compile(pattern)
			if err != nil {
				return i, nil, formatErr("invalid regexp '%s' for expected_fail_regexp: %w", pattern, err)
			}
			break
		}

		if f, err := parseNumber(defLine); err == nil {
			cmd.expect(0, parser.SequenceValue{Value: f})
			break
		}
		metric, vals, err := parseSeries(defLine, i)
		if err != nil {
			return i, nil, err
		}

		// Currently, we are not expecting any matrices.
		if len(vals) > 1 && isInstant {
			return i, nil, formatErr("expecting multiple values in instant evaluation not allowed")
		}
		cmd.expectMetric(j, metric, vals...)
	}
	return i, cmd, nil
}

// getLines returns trimmed lines after removing the comments.
func getLines(input string) []string {
	lines := strings.Split(input, "\n")
	for i, l := range lines {
		l = strings.TrimSpace(l)
		if strings.HasPrefix(l, "#") {
			l = ""
		}
		lines[i] = l
	}
	return lines
}

// parse the given command sequence and appends it to the test.
func (t *test) parse(input string) error {
	lines := getLines(input)
	var err error
	// Scan for steps line by line.
	for i := 0; i < len(lines); i++ {
		l := lines[i]
		if len(l) == 0 {
			continue
		}
		var cmd testCommand

		switch c := strings.ToLower(patSpace.Split(l, 2)[0]); {
		case c == "clear":
			cmd = &clearCmd{}
		case strings.HasPrefix(c, "load"):
			i, cmd, err = parseLoad(lines, i)
		case strings.HasPrefix(c, "eval"):
			i, cmd, err = t.parseEval(lines, i)
		default:
			return raise(i, "invalid command %q", l)
		}
		if err != nil {
			return err
		}
		t.cmds = append(t.cmds, cmd)
	}
	return nil
}

// testCommand is an interface that ensures that only the package internal
// types can be a valid command for a test.
type testCommand interface {
	testCmd()
}

func (*clearCmd) testCmd() {}
func (*loadCmd) testCmd()  {}
func (*evalCmd) testCmd()  {}

// loadCmd is a command that loads sequences of sample values for specific
// metrics into the storage.
type loadCmd struct {
	gap       time.Duration
	metrics   map[uint64]labels.Labels
	defs      map[uint64][]promql.Sample
	exemplars map[uint64][]exemplar.Exemplar
	withNHCB  bool
}

func newLoadCmd(gap time.Duration, withNHCB bool) *loadCmd {
	return &loadCmd{
		gap:       gap,
		metrics:   map[uint64]labels.Labels{},
		defs:      map[uint64][]promql.Sample{},
		exemplars: map[uint64][]exemplar.Exemplar{},
		withNHCB:  withNHCB,
	}
}

func (cmd loadCmd) String() string {
	return "load"
}

// set a sequence of sample values for the given metric.
func (cmd *loadCmd) set(m labels.Labels, vals ...parser.SequenceValue) {
	h := m.Hash()

	samples := make([]promql.Sample, 0, len(vals))
	ts := testStartTime
	for _, v := range vals {
		if !v.Omitted {
			samples = append(samples, promql.Sample{
				T: ts.UnixNano() / int64(time.Millisecond/time.Nanosecond),
				F: v.Value,
				H: v.Histogram,
			})
		}
		ts = ts.Add(cmd.gap)
	}
	cmd.defs[h] = samples
	cmd.metrics[h] = m
}

// append the defined time series to the storage.
func (cmd *loadCmd) append(a storage.Appender) error {
	for h, smpls := range cmd.defs {
		m := cmd.metrics[h]

		for _, s := range smpls {
			if err := appendSample(a, s, m); err != nil {
				return err
			}
		}
	}
	if cmd.withNHCB {
		return cmd.appendCustomHistogram(a)
	}
	return nil
}

type tempHistogramWrapper struct {
	metric        labels.Labels
	upperBounds   []float64
	histogramByTs map[int64]convertnhcb.TempHistogram
}

func newTempHistogramWrapper() tempHistogramWrapper {
	return tempHistogramWrapper{
		upperBounds:   []float64{},
		histogramByTs: map[int64]convertnhcb.TempHistogram{},
	}
}

func processClassicHistogramSeries(m labels.Labels, suffix string, histogramMap map[uint64]tempHistogramWrapper, smpls []promql.Sample, updateHistogramWrapper func(*tempHistogramWrapper), updateHistogram func(*convertnhcb.TempHistogram, float64)) {
	m2 := convertnhcb.GetHistogramMetricBase(m, suffix)
	m2hash := m2.Hash()
	histogramWrapper, exists := histogramMap[m2hash]
	if !exists {
		histogramWrapper = newTempHistogramWrapper()
	}
	histogramWrapper.metric = m2
	if updateHistogramWrapper != nil {
		updateHistogramWrapper(&histogramWrapper)
	}
	for _, s := range smpls {
		if s.H != nil {
			continue
		}
		histogram, exists := histogramWrapper.histogramByTs[s.T]
		if !exists {
			histogram = convertnhcb.NewTempHistogram()
		}
		updateHistogram(&histogram, s.F)
		histogramWrapper.histogramByTs[s.T] = histogram
	}
	histogramMap[m2hash] = histogramWrapper
}

// If classic histograms are defined, convert them into native histograms with custom
// bounds and append the defined time series to the storage.
func (cmd *loadCmd) appendCustomHistogram(a storage.Appender) error {
	histogramMap := map[uint64]tempHistogramWrapper{}

	// Go through all the time series to collate classic histogram data
	// and organise them by timestamp.
	for hash, smpls := range cmd.defs {
		m := cmd.metrics[hash]
		mName := m.Get(labels.MetricName)
		switch {
		case strings.HasSuffix(mName, "_bucket") && m.Has(labels.BucketLabel):
			le, err := strconv.ParseFloat(m.Get(labels.BucketLabel), 64)
			if err != nil || math.IsNaN(le) {
				continue
			}
			processClassicHistogramSeries(m, "_bucket", histogramMap, smpls, func(histogramWrapper *tempHistogramWrapper) {
				histogramWrapper.upperBounds = append(histogramWrapper.upperBounds, le)
			}, func(histogram *convertnhcb.TempHistogram, f float64) {
				histogram.BucketCounts[le] = f
			})
		case strings.HasSuffix(mName, "_count"):
			processClassicHistogramSeries(m, "_count", histogramMap, smpls, nil, func(histogram *convertnhcb.TempHistogram, f float64) {
				histogram.Count = f
			})
		case strings.HasSuffix(mName, "_sum"):
			processClassicHistogramSeries(m, "_sum", histogramMap, smpls, nil, func(histogram *convertnhcb.TempHistogram, f float64) {
				histogram.Sum = f
			})
		}
	}

	// Convert the collated classic histogram data into native histograms
	// with custom bounds and append them to the storage.
	for _, histogramWrapper := range histogramMap {
		upperBounds, hBase := convertnhcb.ProcessUpperBoundsAndCreateBaseHistogram(histogramWrapper.upperBounds, true)
		fhBase := hBase.ToFloat(nil)
		samples := make([]promql.Sample, 0, len(histogramWrapper.histogramByTs))
		for t, histogram := range histogramWrapper.histogramByTs {
<<<<<<< HEAD
			h, fh := convertnhcb.ConvertHistogramWrapper(histogram, upperBounds, hBase, fhBase)
=======
			h, fh := convertnhcb.NewHistogram(histogram, upperBounds, hBase, fhBase)
>>>>>>> 522149a2
			if fh == nil {
				if err := h.Validate(); err != nil {
					return err
				}
				fh = h.ToFloat(nil)
			}
			if err := fh.Validate(); err != nil {
				return err
			}
			s := promql.Sample{T: t, H: fh}
			samples = append(samples, s)
		}
		sort.Slice(samples, func(i, j int) bool { return samples[i].T < samples[j].T })
		for _, s := range samples {
			if err := appendSample(a, s, histogramWrapper.metric); err != nil {
				return err
			}
		}
	}
	return nil
}

func appendSample(a storage.Appender, s promql.Sample, m labels.Labels) error {
	if s.H != nil {
		if _, err := a.AppendHistogram(0, m, s.T, nil, s.H); err != nil {
			return err
		}
	} else {
		if _, err := a.Append(0, m, s.T, s.F); err != nil {
			return err
		}
	}
	return nil
}

// evalCmd is a command that evaluates an expression for the given time (range)
// and expects a specific result.
type evalCmd struct {
	expr  string
	start time.Time
	end   time.Time
	step  time.Duration
	line  int

	isRange                   bool // if false, instant query
	fail, warn, ordered, info bool
	expectedFailMessage       string
	expectedFailRegexp        *regexp.Regexp

	metrics      map[uint64]labels.Labels
	expectScalar bool
	expected     map[uint64]entry
}

type entry struct {
	pos  int
	vals []parser.SequenceValue
}

func (e entry) String() string {
	return fmt.Sprintf("%d: %s", e.pos, e.vals)
}

func newInstantEvalCmd(expr string, start time.Time, line int) *evalCmd {
	return &evalCmd{
		expr:  expr,
		start: start,
		line:  line,

		metrics:  map[uint64]labels.Labels{},
		expected: map[uint64]entry{},
	}
}

func newRangeEvalCmd(expr string, start, end time.Time, step time.Duration, line int) *evalCmd {
	return &evalCmd{
		expr:    expr,
		start:   start,
		end:     end,
		step:    step,
		line:    line,
		isRange: true,

		metrics:  map[uint64]labels.Labels{},
		expected: map[uint64]entry{},
	}
}

func (ev *evalCmd) String() string {
	return "eval"
}

// expect adds a sequence of values to the set of expected
// results for the query.
func (ev *evalCmd) expect(pos int, vals ...parser.SequenceValue) {
	ev.expectScalar = true
	ev.expected[0] = entry{pos: pos, vals: vals}
}

// expectMetric adds a new metric with a sequence of values to the set of expected
// results for the query.
func (ev *evalCmd) expectMetric(pos int, m labels.Labels, vals ...parser.SequenceValue) {
	ev.expectScalar = false

	h := m.Hash()
	ev.metrics[h] = m
	ev.expected[h] = entry{pos: pos, vals: vals}
}

// compareResult compares the result value with the defined expectation.
func (ev *evalCmd) compareResult(result parser.Value) error {
	switch val := result.(type) {
	case promql.Matrix:
		if ev.ordered {
			return fmt.Errorf("expected ordered result, but query returned a matrix")
		}

		if ev.expectScalar {
			return fmt.Errorf("expected scalar result, but got matrix %s", val.String())
		}

		if err := assertMatrixSorted(val); err != nil {
			return err
		}

		seen := map[uint64]bool{}
		for _, s := range val {
			hash := s.Metric.Hash()
			if _, ok := ev.metrics[hash]; !ok {
				return fmt.Errorf("unexpected metric %s in result, has %s", s.Metric, formatSeriesResult(s))
			}
			seen[hash] = true
			exp := ev.expected[hash]

			var expectedFloats []promql.FPoint
			var expectedHistograms []promql.HPoint

			for i, e := range exp.vals {
				ts := ev.start.Add(time.Duration(i) * ev.step)

				if ts.After(ev.end) {
					return fmt.Errorf("expected %v points for %s, but query time range cannot return this many points", len(exp.vals), ev.metrics[hash])
				}

				t := ts.UnixNano() / int64(time.Millisecond/time.Nanosecond)

				if e.Histogram != nil {
					expectedHistograms = append(expectedHistograms, promql.HPoint{T: t, H: e.Histogram})
				} else if !e.Omitted {
					expectedFloats = append(expectedFloats, promql.FPoint{T: t, F: e.Value})
				}
			}

			if len(expectedFloats) != len(s.Floats) || len(expectedHistograms) != len(s.Histograms) {
				return fmt.Errorf("expected %v float points and %v histogram points for %s, but got %s", len(expectedFloats), len(expectedHistograms), ev.metrics[hash], formatSeriesResult(s))
			}

			for i, expected := range expectedFloats {
				actual := s.Floats[i]

				if expected.T != actual.T {
					return fmt.Errorf("expected float value at index %v for %s to have timestamp %v, but it had timestamp %v (result has %s)", i, ev.metrics[hash], expected.T, actual.T, formatSeriesResult(s))
				}

				if !almost.Equal(actual.F, expected.F, defaultEpsilon) {
					return fmt.Errorf("expected float value at index %v (t=%v) for %s to be %v, but got %v (result has %s)", i, actual.T, ev.metrics[hash], expected.F, actual.F, formatSeriesResult(s))
				}
			}

			for i, expected := range expectedHistograms {
				actual := s.Histograms[i]

				if expected.T != actual.T {
					return fmt.Errorf("expected histogram value at index %v for %s to have timestamp %v, but it had timestamp %v (result has %s)", i, ev.metrics[hash], expected.T, actual.T, formatSeriesResult(s))
				}

				if !compareNativeHistogram(expected.H.Compact(0), actual.H.Compact(0)) {
					return fmt.Errorf("expected histogram value at index %v (t=%v) for %s to be %v, but got %v (result has %s)", i, actual.T, ev.metrics[hash], expected.H.TestExpression(), actual.H.TestExpression(), formatSeriesResult(s))
				}
			}
		}

		for hash := range ev.expected {
			if !seen[hash] {
				return fmt.Errorf("expected metric %s not found", ev.metrics[hash])
			}
		}

	case promql.Vector:
		if ev.expectScalar {
			return fmt.Errorf("expected scalar result, but got vector %s", val.String())
		}

		seen := map[uint64]bool{}
		for pos, v := range val {
			fp := v.Metric.Hash()
			if _, ok := ev.metrics[fp]; !ok {
				if v.H != nil {
					return fmt.Errorf("unexpected metric %s in result, has value %v", v.Metric, v.H)
				}

				return fmt.Errorf("unexpected metric %s in result, has value %v", v.Metric, v.F)
			}
			exp := ev.expected[fp]
			if ev.ordered && exp.pos != pos+1 {
				return fmt.Errorf("expected metric %s with %v at position %d but was at %d", v.Metric, exp.vals, exp.pos, pos+1)
			}
			exp0 := exp.vals[0]
			expH := exp0.Histogram
			if expH == nil && v.H != nil {
				return fmt.Errorf("expected float value %v for %s but got histogram %s", exp0, v.Metric, HistogramTestExpression(v.H))
			}
			if expH != nil && v.H == nil {
				return fmt.Errorf("expected histogram %s for %s but got float value %v", HistogramTestExpression(expH), v.Metric, v.F)
			}
			if expH != nil && !compareNativeHistogram(expH.Compact(0), v.H.Compact(0)) {
				return fmt.Errorf("expected %v for %s but got %s", HistogramTestExpression(expH), v.Metric, HistogramTestExpression(v.H))
			}
			if !almost.Equal(exp0.Value, v.F, defaultEpsilon) {
				return fmt.Errorf("expected %v for %s but got %v", exp0.Value, v.Metric, v.F)
			}

			seen[fp] = true
		}
		for fp, expVals := range ev.expected {
			if !seen[fp] {
				return fmt.Errorf("expected metric %s with %v not found", ev.metrics[fp], expVals)
			}
		}

	case promql.Scalar:
		if !ev.expectScalar {
			return fmt.Errorf("expected vector or matrix result, but got %s", val.String())
		}
		exp0 := ev.expected[0].vals[0]
		if exp0.Histogram != nil {
			return fmt.Errorf("expected histogram %v but got %s", exp0.Histogram.TestExpression(), val.String())
		}
		if !almost.Equal(exp0.Value, val.V, defaultEpsilon) {
			return fmt.Errorf("expected scalar %v but got %v", exp0.Value, val.V)
		}

	default:
		panic(fmt.Errorf("promql.Test.compareResult: unexpected result type %T", result))
	}
	return nil
}

// compareNativeHistogram is helper function to compare two native histograms
// which can tolerate some differ in the field of float type, such as Count, Sum.
func compareNativeHistogram(exp, cur *histogram.FloatHistogram) bool {
	if exp == nil || cur == nil {
		return false
	}

	if exp.Schema != cur.Schema ||
		!almost.Equal(exp.Count, cur.Count, defaultEpsilon) ||
		!almost.Equal(exp.Sum, cur.Sum, defaultEpsilon) {
		return false
	}

	if exp.UsesCustomBuckets() {
		if !histogram.FloatBucketsMatch(exp.CustomValues, cur.CustomValues) {
			return false
		}
	}

	if exp.ZeroThreshold != cur.ZeroThreshold ||
		!almost.Equal(exp.ZeroCount, cur.ZeroCount, defaultEpsilon) {
		return false
	}

	if !spansMatch(exp.NegativeSpans, cur.NegativeSpans) {
		return false
	}
	if !floatBucketsMatch(exp.NegativeBuckets, cur.NegativeBuckets) {
		return false
	}

	if !spansMatch(exp.PositiveSpans, cur.PositiveSpans) {
		return false
	}
	if !floatBucketsMatch(exp.PositiveBuckets, cur.PositiveBuckets) {
		return false
	}

	return true
}

func floatBucketsMatch(b1, b2 []float64) bool {
	if len(b1) != len(b2) {
		return false
	}
	for i, b := range b1 {
		if !almost.Equal(b, b2[i], defaultEpsilon) {
			return false
		}
	}
	return true
}

func spansMatch(s1, s2 []histogram.Span) bool {
	if len(s1) == 0 && len(s2) == 0 {
		return true
	}

	s1idx, s2idx := 0, 0
	for {
		if s1idx >= len(s1) {
			return allEmptySpans(s2[s2idx:])
		}
		if s2idx >= len(s2) {
			return allEmptySpans(s1[s1idx:])
		}

		currS1, currS2 := s1[s1idx], s2[s2idx]
		s1idx++
		s2idx++
		if currS1.Length == 0 {
			// This span is zero length, so we add consecutive such spans
			// until we find a non-zero span.
			for ; s1idx < len(s1) && s1[s1idx].Length == 0; s1idx++ {
				currS1.Offset += s1[s1idx].Offset
			}
			if s1idx < len(s1) {
				currS1.Offset += s1[s1idx].Offset
				currS1.Length = s1[s1idx].Length
				s1idx++
			}
		}
		if currS2.Length == 0 {
			// This span is zero length, so we add consecutive such spans
			// until we find a non-zero span.
			for ; s2idx < len(s2) && s2[s2idx].Length == 0; s2idx++ {
				currS2.Offset += s2[s2idx].Offset
			}
			if s2idx < len(s2) {
				currS2.Offset += s2[s2idx].Offset
				currS2.Length = s2[s2idx].Length
				s2idx++
			}
		}

		if currS1.Length == 0 && currS2.Length == 0 {
			// The last spans of both set are zero length. Previous spans match.
			return true
		}

		if currS1.Offset != currS2.Offset || currS1.Length != currS2.Length {
			return false
		}
	}
}

func allEmptySpans(s []histogram.Span) bool {
	for _, ss := range s {
		if ss.Length > 0 {
			return false
		}
	}
	return true
}

func (ev *evalCmd) checkExpectedFailure(actual error) error {
	if ev.expectedFailMessage != "" {
		if ev.expectedFailMessage != actual.Error() {
			return fmt.Errorf("expected error %q evaluating query %q (line %d), but got: %s", ev.expectedFailMessage, ev.expr, ev.line, actual.Error())
		}
	}

	if ev.expectedFailRegexp != nil {
		if !ev.expectedFailRegexp.MatchString(actual.Error()) {
			return fmt.Errorf("expected error matching pattern %q evaluating query %q (line %d), but got: %s", ev.expectedFailRegexp.String(), ev.expr, ev.line, actual.Error())
		}
	}

	// We're not expecting a particular error, or we got the error we expected.
	// This test passes.
	return nil
}

func formatSeriesResult(s promql.Series) string {
	floatPlural := "s"
	histogramPlural := "s"

	if len(s.Floats) == 1 {
		floatPlural = ""
	}

	if len(s.Histograms) == 1 {
		histogramPlural = ""
	}

	histograms := make([]string, 0, len(s.Histograms))

	for _, p := range s.Histograms {
		histograms = append(histograms, fmt.Sprintf("%v @[%v]", p.H.TestExpression(), p.T))
	}

	return fmt.Sprintf("%v float point%s %v and %v histogram point%s %v", len(s.Floats), floatPlural, s.Floats, len(s.Histograms), histogramPlural, histograms)
}

// HistogramTestExpression returns TestExpression() for the given histogram or "" if the histogram is nil.
func HistogramTestExpression(h *histogram.FloatHistogram) string {
	if h != nil {
		return h.TestExpression()
	}
	return ""
}

// clearCmd is a command that wipes the test's storage state.
type clearCmd struct{}

func (cmd clearCmd) String() string {
	return "clear"
}

type atModifierTestCase struct {
	expr     string
	evalTime time.Time
}

func atModifierTestCases(exprStr string, evalTime time.Time) ([]atModifierTestCase, error) {
	expr, err := parser.ParseExpr(exprStr)
	if err != nil {
		return nil, err
	}
	ts := timestamp.FromTime(evalTime)

	containsNonStepInvariant := false
	// Setting the @ timestamp for all selectors to be evalTime.
	// If there is a subquery, then the selectors inside it don't get the @ timestamp.
	// If any selector already has the @ timestamp set, then it is untouched.
	parser.Inspect(expr, func(node parser.Node, path []parser.Node) error {
		if hasAtModifier(path) {
			// There is a subquery with timestamp in the path,
			// hence don't change any timestamps further.
			return nil
		}
		switch n := node.(type) {
		case *parser.VectorSelector:
			if n.Timestamp == nil {
				n.Timestamp = makeInt64Pointer(ts)
			}

		case *parser.MatrixSelector:
			if vs := n.VectorSelector.(*parser.VectorSelector); vs.Timestamp == nil {
				vs.Timestamp = makeInt64Pointer(ts)
			}

		case *parser.SubqueryExpr:
			if n.Timestamp == nil {
				n.Timestamp = makeInt64Pointer(ts)
			}

		case *parser.Call:
			_, ok := promql.AtModifierUnsafeFunctions[n.Func.Name]
			containsNonStepInvariant = containsNonStepInvariant || ok
		}
		return nil
	})

	if containsNonStepInvariant {
		// Expression contains a function whose result can vary with evaluation
		// time, even though its arguments are step invariant: skip it.
		return nil, nil
	}

	newExpr := expr.String() // With all the @ evalTime set.
	additionalEvalTimes := []int64{-10 * ts, 0, ts / 5, ts, 10 * ts}
	if ts == 0 {
		additionalEvalTimes = []int64{-1000, -ts, 1000}
	}
	testCases := make([]atModifierTestCase, 0, len(additionalEvalTimes))
	for _, et := range additionalEvalTimes {
		testCases = append(testCases, atModifierTestCase{
			expr:     newExpr,
			evalTime: timestamp.Time(et),
		})
	}

	return testCases, nil
}

func hasAtModifier(path []parser.Node) bool {
	for _, node := range path {
		if n, ok := node.(*parser.SubqueryExpr); ok {
			if n.Timestamp != nil {
				return true
			}
		}
	}
	return false
}

// exec processes a single step of the test.
func (t *test) exec(tc testCommand, engine promql.QueryEngine) error {
	switch cmd := tc.(type) {
	case *clearCmd:
		t.clear()

	case *loadCmd:
		app := t.storage.Appender(t.context)
		if err := cmd.append(app); err != nil {
			app.Rollback()
			return err
		}

		if err := app.Commit(); err != nil {
			return err
		}

	case *evalCmd:
		return t.execEval(cmd, engine)

	default:
		panic("promql.Test.exec: unknown test command type")
	}
	return nil
}

func (t *test) execEval(cmd *evalCmd, engine promql.QueryEngine) error {
	if cmd.isRange {
		return t.execRangeEval(cmd, engine)
	}

	return t.execInstantEval(cmd, engine)
}

func (t *test) execRangeEval(cmd *evalCmd, engine promql.QueryEngine) error {
	q, err := engine.NewRangeQuery(t.context, t.storage, nil, cmd.expr, cmd.start, cmd.end, cmd.step)
	if err != nil {
		return fmt.Errorf("error creating range query for %q (line %d): %w", cmd.expr, cmd.line, err)
	}
	res := q.Exec(t.context)
	if res.Err != nil {
		if cmd.fail {
			return cmd.checkExpectedFailure(res.Err)
		}

		return fmt.Errorf("error evaluating query %q (line %d): %w", cmd.expr, cmd.line, res.Err)
	}
	if res.Err == nil && cmd.fail {
		return fmt.Errorf("expected error evaluating query %q (line %d) but got none", cmd.expr, cmd.line)
	}
	countWarnings, _ := res.Warnings.CountWarningsAndInfo()
	if !cmd.warn && countWarnings > 0 {
		return fmt.Errorf("unexpected warnings evaluating query %q (line %d): %v", cmd.expr, cmd.line, res.Warnings)
	}
	if cmd.warn && countWarnings == 0 {
		return fmt.Errorf("expected warnings evaluating query %q (line %d) but got none", cmd.expr, cmd.line)
	}
	defer q.Close()

	if err := cmd.compareResult(res.Value); err != nil {
		return fmt.Errorf("error in %s %s (line %d): %w", cmd, cmd.expr, cmd.line, err)
	}

	return nil
}

func (t *test) execInstantEval(cmd *evalCmd, engine promql.QueryEngine) error {
	queries, err := atModifierTestCases(cmd.expr, cmd.start)
	if err != nil {
		return err
	}
	queries = append([]atModifierTestCase{{expr: cmd.expr, evalTime: cmd.start}}, queries...)
	for _, iq := range queries {
		if err := t.runInstantQuery(iq, cmd, engine); err != nil {
			return err
		}
	}
	return nil
}

func (t *test) runInstantQuery(iq atModifierTestCase, cmd *evalCmd, engine promql.QueryEngine) error {
	q, err := engine.NewInstantQuery(t.context, t.storage, nil, iq.expr, iq.evalTime)
	if err != nil {
		return fmt.Errorf("error creating instant query for %q (line %d): %w", cmd.expr, cmd.line, err)
	}
	defer q.Close()
	res := q.Exec(t.context)
	if res.Err != nil {
		if cmd.fail {
			if err := cmd.checkExpectedFailure(res.Err); err != nil {
				return err
			}

			return nil
		}
		return fmt.Errorf("error evaluating query %q (line %d): %w", iq.expr, cmd.line, res.Err)
	}
	if res.Err == nil && cmd.fail {
		return fmt.Errorf("expected error evaluating query %q (line %d) but got none", iq.expr, cmd.line)
	}
	countWarnings, countInfo := res.Warnings.CountWarningsAndInfo()
	if !cmd.warn && countWarnings > 0 {
		return fmt.Errorf("unexpected warnings evaluating query %q (line %d): %v", iq.expr, cmd.line, res.Warnings)
	}
	if cmd.warn && countWarnings == 0 {
		return fmt.Errorf("expected warnings evaluating query %q (line %d) but got none", iq.expr, cmd.line)
	}
	if cmd.info && countInfo == 0 {
		return fmt.Errorf("expected info annotations evaluating query %q (line %d) but got none", iq.expr, cmd.line)
	}
	err = cmd.compareResult(res.Value)
	if err != nil {
		return fmt.Errorf("error in %s %s (line %d): %w", cmd, iq.expr, cmd.line, err)
	}

	// Check query returns same result in range mode,
	// by checking against the middle step.
	q, err = engine.NewRangeQuery(t.context, t.storage, nil, iq.expr, iq.evalTime.Add(-time.Minute), iq.evalTime.Add(time.Minute), time.Minute)
	if err != nil {
		return fmt.Errorf("error creating range query for %q (line %d): %w", cmd.expr, cmd.line, err)
	}
	rangeRes := q.Exec(t.context)
	if rangeRes.Err != nil {
		return fmt.Errorf("error evaluating query %q (line %d) in range mode: %w", iq.expr, cmd.line, rangeRes.Err)
	}
	defer q.Close()
	if cmd.ordered {
		// Range queries are always sorted by labels, so skip this test case that expects results in a particular order.
		return nil
	}
	mat := rangeRes.Value.(promql.Matrix)
	if err := assertMatrixSorted(mat); err != nil {
		return err
	}

	vec := make(promql.Vector, 0, len(mat))
	for _, series := range mat {
		// We expect either Floats or Histograms.
		for _, point := range series.Floats {
			if point.T == timeMilliseconds(iq.evalTime) {
				vec = append(vec, promql.Sample{Metric: series.Metric, T: point.T, F: point.F})
				break
			}
		}
		for _, point := range series.Histograms {
			if point.T == timeMilliseconds(iq.evalTime) {
				vec = append(vec, promql.Sample{Metric: series.Metric, T: point.T, H: point.H})
				break
			}
		}
	}
	if _, ok := res.Value.(promql.Scalar); ok {
		err = cmd.compareResult(promql.Scalar{V: vec[0].F})
	} else {
		err = cmd.compareResult(vec)
	}
	if err != nil {
		return fmt.Errorf("error in %s %s (line %d) range mode: %w", cmd, iq.expr, cmd.line, err)
	}
	return nil
}

func assertMatrixSorted(m promql.Matrix) error {
	if len(m) <= 1 {
		return nil
	}

	for i, s := range m[:len(m)-1] {
		nextIndex := i + 1
		nextMetric := m[nextIndex].Metric

		if labels.Compare(s.Metric, nextMetric) > 0 {
			return fmt.Errorf("matrix results should always be sorted by labels, but matrix is not sorted: series at index %v with labels %s sorts before series at index %v with labels %s", nextIndex, nextMetric, i, s.Metric)
		}
	}

	return nil
}

// clear the current test storage of all inserted samples.
func (t *test) clear() {
	if t.storage != nil {
		err := t.storage.Close()
		require.NoError(t.T, err, "Unexpected error while closing test storage.")
	}
	if t.cancelCtx != nil {
		t.cancelCtx()
	}
	t.storage = teststorage.New(t)
	t.context, t.cancelCtx = context.WithCancel(context.Background())
}

func parseNumber(s string) (float64, error) {
	n, err := strconv.ParseInt(s, 0, 64)
	f := float64(n)
	if err != nil {
		f, err = strconv.ParseFloat(s, 64)
	}
	if err != nil {
		return 0, fmt.Errorf("error parsing number: %w", err)
	}
	return f, nil
}

// LazyLoader lazily loads samples into storage.
// This is specifically implemented for unit testing of rules.
type LazyLoader struct {
	loadCmd *loadCmd

	storage          storage.Storage
	SubqueryInterval time.Duration

	queryEngine *promql.Engine
	context     context.Context
	cancelCtx   context.CancelFunc

	opts LazyLoaderOpts
}

// LazyLoaderOpts are options for the lazy loader.
type LazyLoaderOpts struct {
	// Both of these must be set to true for regular PromQL (as of
	// Prometheus v2.33). They can still be disabled here for legacy and
	// other uses.
	EnableAtModifier, EnableNegativeOffset bool
}

// NewLazyLoader returns an initialized empty LazyLoader.
func NewLazyLoader(input string, opts LazyLoaderOpts) (*LazyLoader, error) {
	ll := &LazyLoader{
		opts: opts,
	}
	err := ll.parse(input)
	if err != nil {
		return nil, err
	}
	err = ll.clear()
	return ll, err
}

// parse the given load command.
func (ll *LazyLoader) parse(input string) error {
	lines := getLines(input)
	// Accepts only 'load' command.
	for i := 0; i < len(lines); i++ {
		l := lines[i]
		if len(l) == 0 {
			continue
		}
		if strings.HasPrefix(strings.ToLower(patSpace.Split(l, 2)[0]), "load") {
			_, cmd, err := parseLoad(lines, i)
			if err != nil {
				return err
			}
			ll.loadCmd = cmd
			return nil
		}

		return raise(i, "invalid command %q", l)
	}
	return errors.New("no \"load\" command found")
}

// clear the current test storage of all inserted samples.
func (ll *LazyLoader) clear() error {
	if ll.storage != nil {
		if err := ll.storage.Close(); err != nil {
			return fmt.Errorf("closing test storage: %w", err)
		}
	}
	if ll.cancelCtx != nil {
		ll.cancelCtx()
	}
	var err error
	ll.storage, err = teststorage.NewWithError()
	if err != nil {
		return err
	}

	opts := promql.EngineOpts{
		Logger:                   nil,
		Reg:                      nil,
		MaxSamples:               10000,
		Timeout:                  100 * time.Second,
		NoStepSubqueryIntervalFn: func(int64) int64 { return durationMilliseconds(ll.SubqueryInterval) },
		EnableAtModifier:         ll.opts.EnableAtModifier,
		EnableNegativeOffset:     ll.opts.EnableNegativeOffset,
		EnableDelayedNameRemoval: true,
	}

	ll.queryEngine = promql.NewEngine(opts)
	ll.context, ll.cancelCtx = context.WithCancel(context.Background())
	return nil
}

// appendTill appends the defined time series to the storage till the given timestamp (in milliseconds).
func (ll *LazyLoader) appendTill(ts int64) error {
	app := ll.storage.Appender(ll.Context())
	for h, smpls := range ll.loadCmd.defs {
		m := ll.loadCmd.metrics[h]
		for i, s := range smpls {
			if s.T > ts {
				// Removing the already added samples.
				ll.loadCmd.defs[h] = smpls[i:]
				break
			}
			if err := appendSample(app, s, m); err != nil {
				return err
			}
			if i == len(smpls)-1 {
				ll.loadCmd.defs[h] = nil
			}
		}
	}
	return app.Commit()
}

// WithSamplesTill loads the samples till given timestamp and executes the given function.
func (ll *LazyLoader) WithSamplesTill(ts time.Time, fn func(error)) {
	tsMilli := ts.Sub(time.Unix(0, 0).UTC()) / time.Millisecond
	fn(ll.appendTill(int64(tsMilli)))
}

// QueryEngine returns the LazyLoader's query engine.
func (ll *LazyLoader) QueryEngine() *promql.Engine {
	return ll.queryEngine
}

// Queryable allows querying the LazyLoader's data.
// Note: only the samples till the max timestamp used
// in `WithSamplesTill` can be queried.
func (ll *LazyLoader) Queryable() storage.Queryable {
	return ll.storage
}

// Context returns the LazyLoader's context.
func (ll *LazyLoader) Context() context.Context {
	return ll.context
}

// Storage returns the LazyLoader's storage.
func (ll *LazyLoader) Storage() storage.Storage {
	return ll.storage
}

// Close closes resources associated with the LazyLoader.
func (ll *LazyLoader) Close() error {
	ll.cancelCtx()
	err := ll.queryEngine.Close()
	if sErr := ll.storage.Close(); sErr != nil {
		return errors.Join(sErr, err)
	}
	return err
}

func makeInt64Pointer(val int64) *int64 {
	valp := new(int64)
	*valp = val
	return valp
}

func timeMilliseconds(t time.Time) int64 {
	return t.UnixNano() / int64(time.Millisecond/time.Nanosecond)
}

func durationMilliseconds(d time.Duration) int64 {
	return int64(d / (time.Millisecond / time.Nanosecond))
}<|MERGE_RESOLUTION|>--- conflicted
+++ resolved
@@ -557,11 +557,7 @@
 		fhBase := hBase.ToFloat(nil)
 		samples := make([]promql.Sample, 0, len(histogramWrapper.histogramByTs))
 		for t, histogram := range histogramWrapper.histogramByTs {
-<<<<<<< HEAD
-			h, fh := convertnhcb.ConvertHistogramWrapper(histogram, upperBounds, hBase, fhBase)
-=======
 			h, fh := convertnhcb.NewHistogram(histogram, upperBounds, hBase, fhBase)
->>>>>>> 522149a2
 			if fh == nil {
 				if err := h.Validate(); err != nil {
 					return err
